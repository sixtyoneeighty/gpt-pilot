# prompts/prompts.py
from utils.style import color_yellow
from const import common
from const.llm import MAX_QUESTIONS, END_RESPONSE
from utils.llm_connection import create_gpt_chat_completion
from utils.utils import capitalize_first_word_with_underscores, get_sys_message, find_role_from_step, get_prompt
from utils.questionary import styled_select, styled_text
from logger.logger import logger


def ask_for_app_type():
    return 'App'
    answer = styled_select(
        "What type of app do you want to build?",
        choices=common.APP_TYPES
    )

    if answer is None:
        print("Exiting application.")
        exit(0)

    while 'unavailable' in answer:
        print("Sorry, that option is not available.")
        answer = styled_select(
            "What type of app do you want to build?",
            choices=common.APP_TYPES
        )
        if answer is None:
            print("Exiting application.")
            exit(0)

    print("You chose: " + answer)
    logger.info(f"You chose: {answer}")
    return answer


def ask_for_main_app_definition(project):
    description = styled_text(
        project,
        "Describe your app in as much detail as possible."
    )

    if description is None:
        print("No input provided!")
        return

    logger.info(f"Initial App description done: {description}")

    return description


def ask_user(project, question: str, require_some_input=True, hint: str = None):
    while True:
        if hint is not None:
            print(color_yellow(hint), type='hint')
        answer = styled_text(project, question)

        logger.info('Q: %s', question)
        logger.info('A: %s', answer)

        if answer is None:
            print("Exiting application.")
            exit(0)

        if answer.strip() == '' and require_some_input:
            print("No input provided! Please try again.")
            continue
        else:
            return answer


def get_additional_info_from_openai(project, messages):
    """
    Runs the conversation between Product Owner and LLM.
    Provides the user's initial description, LLM asks the user clarifying questions and user responds.
    Limited by `MAX_QUESTIONS`, exits when LLM responds "EVERYTHING_CLEAR".

    :param project: Project
    :param messages: [
        { "role": "system", "content": "You are a Product Owner..." },
        { "role": "user", "content": "I want you to create the app {name} that can be described: ```{description}```..." }
      ]
    :return: The updated `messages` list with the entire conversation between user and LLM.
    """
    is_complete = False
    while not is_complete:
        # Obtain clarifications using the OpenAI API
        # { 'text': new_code }
        response = create_gpt_chat_completion(messages, 'additional_info', project)

        if response is not None:
            if response['text'] and response['text'].strip() == END_RESPONSE:
                # print(response['text'] + '\n')
                return messages

            # Ask the question to the user
            answer = ask_user(project, response['text'])

            # Add the answer to the messages
            messages.append({'role': 'assistant', 'content': response['text']})
            messages.append({'role': 'user', 'content': answer})
        else:
            is_complete = True

    logger.info('Getting additional info from openai done')

    return messages


# TODO refactor this to comply with AgentConvo class
def get_additional_info_from_user(project, messages, role):
    """
    If `advanced` CLI arg, Architect offers user a chance to change the architecture.
    Prompts: "Please check this message and say what needs to be changed. If everything is ok just press ENTER"...
    Then asks the LLM to update the messages based on the user's feedback.

    :param project: Project
    :param messages: array<string | { "text": string }>
    :param role: 'product_owner', 'architect', 'dev_ops', 'tech_lead', 'full_stack_developer', 'code_monkey'
    :return: a list of updated messages - see https://github.com/Pythagora-io/gpt-pilot/issues/78
    """
    # TODO process with agent convo
    updated_messages = []

    for message in messages:
        while True:
            if isinstance(message, dict) and 'text' in message:
                message = message['text']
<<<<<<< HEAD
            print(color_yellow(f"Please check this message and say what needs to be changed. If everything is ok just press ENTER",))
=======
            print(yellow("Please check this message and say what needs to be changed. If everything is ok just press ENTER",))
>>>>>>> 624009b0
            answer = ask_user(project, message, require_some_input=False)
            if answer.lower() == '':
                break
            response = create_gpt_chat_completion(
                generate_messages_from_custom_conversation(role, [get_prompt('utils/update.prompt'), message, answer], 'user'),
                'additional_info',
                project
            )

            message = response

        updated_messages.append(message)

    logger.info('Getting additional info from user done')
    return updated_messages


def generate_messages_from_description(description, app_type, name):
    """
    Called by ProductOwner.get_description().
    :param description: "I want to build a cool app that will make me rich"
    :param app_type: 'Web App', 'Script', 'Mobile App', 'Chrome Extension' etc
    :param name: Project name
    :return: [
        { "role": "system", "content": "You are a Product Owner..." },
        { "role": "user", "content": "I want you to create the app {name} that can be described: ```{description}```..." }
      ]
    """
    # "I want you to create the app {name} that can be described: ```{description}```
    # Get additional answers
    # Break down stories
    # Break down user tasks
    # Start with Get additional answers
    # {prompts/components/no_microservices}
    # {prompts/components/single_question}
    # "
    prompt = get_prompt('high_level_questions/specs.prompt', {
        'name': name,
        'prompt': description,
        'app_type': app_type,
        # TODO: MAX_QUESTIONS should be configurable by ENV or CLI arg
        'MAX_QUESTIONS': MAX_QUESTIONS
    })

    return [
        get_sys_message('product_owner'),
        {"role": "user", "content": prompt},
    ]


def generate_messages_from_custom_conversation(role, messages, start_role='user'):
    """
    :param role: 'product_owner', 'architect', 'dev_ops', 'tech_lead', 'full_stack_developer', 'code_monkey'
    :param messages: [
        "I will show you some of your message to which I want you to make some updates. Please just modify your last message per my instructions.",
        {LLM's previous message},
        {user's request for change}
    ]
    :param start_role: 'user'
    :return: [
      { "role": "system", "content": "You are a ..., You do ..." },
      { "role": start_role, "content": messages[i + even] },
      { "role": "assistant" (or "user" for other start_role), "content": messages[i + odd] },
      ... ]
    """
    # messages is list of strings
    system_message = get_sys_message(role)
    result = [system_message]
    logger.info(f'\n>>>>>>>>>> {role} Prompt >>>>>>>>>>\n%s\n>>>>>>>>>>>>>>>>>>>>>>>>>>>>>>>>>>>', system_message['content'])

    for i, message in enumerate(messages):
        if i % 2 == 0:
            result.append({"role": start_role, "content": message})
            logger.info(f'\n>>>>>>>>>> {start_role} Prompt >>>>>>>>>>\n%s\n>>>>>>>>>>>>>>>>>>>>>>>>>>>>>>>>>', message)
        else:
            result.append({"role": "assistant" if start_role == "user" else "user", "content": message})
            logger.info('\n>>>>>>>>>> Assistant Prompt >>>>>>>>>>\n%s\n>>>>>>>>>>>>>>>>>>>>>>>>>>>>>>>>>', message)

    return result<|MERGE_RESOLUTION|>--- conflicted
+++ resolved
@@ -126,11 +126,7 @@
         while True:
             if isinstance(message, dict) and 'text' in message:
                 message = message['text']
-<<<<<<< HEAD
-            print(color_yellow(f"Please check this message and say what needs to be changed. If everything is ok just press ENTER",))
-=======
-            print(yellow("Please check this message and say what needs to be changed. If everything is ok just press ENTER",))
->>>>>>> 624009b0
+            print(color_yellow("Please check this message and say what needs to be changed. If everything is ok just press ENTER",))
             answer = ask_user(project, message, require_some_input=False)
             if answer.lower() == '':
                 break
