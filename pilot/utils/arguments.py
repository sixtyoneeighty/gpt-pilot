<<<<<<< HEAD
import os
import re
import getpass
=======
import getpass
import hashlib
>>>>>>> 95c6e266
import sys
import uuid

from termcolor import colored

from database.database import get_app, get_app_by_user_workspace


def get_arguments():
    # The first element in sys.argv is the name of the script itself.
    # Any additional elements are the arguments passed from the command line.
    args = sys.argv[1:]

    # Create an empty dictionary to store the key-value pairs.
    arguments = {}

    # Loop through the arguments and parse them as key-value pairs.
    for arg in args:
        if '=' in arg:
            key, value = arg.split('=', 1)
            arguments[key] = value
        else:
            arguments[arg] = True

    if 'user_id' not in arguments:
        arguments['user_id'] = username_to_uuid(getpass.getuser())

    app = None
    if 'workspace' in arguments:
        app = get_app_by_user_workspace(arguments['user_id'], arguments['workspace'])
        if app is not None:
            arguments['app_id'] = app.id
    else:
        arguments['workspace'] = None

    if 'app_id' in arguments:
        try:
            if app is None:
                app = get_app(arguments['app_id'])

            # arguments['user_id'] = str(app.user.id)
            arguments['app_type'] = app.app_type
            arguments['name'] = app.name
            # Add any other fields from the App model you wish to include

            print(colored('\n------------------ LOADING PROJECT ----------------------', 'green', attrs=['bold']))
            print(colored(f'{app.name} (app_id={arguments["app_id"]})', 'green', attrs=['bold']))
            print(colored('--------------------------------------------------------------\n', 'green', attrs=['bold']))
        except ValueError as e:
            print(e)
            # Handle the error as needed, possibly exiting the script
    else:
        arguments['app_id'] = str(uuid.uuid4())

<<<<<<< HEAD
    if 'user_id' not in arguments:
        arguments['user_id'] = getpass.getuser()
=======
        print(colored('\n------------------ STARTING NEW PROJECT ----------------------', 'green', attrs=['bold']))
        print(f"If you wish to continue with this project in future run:")
        print(colored(f'python {sys.argv[0]} app_id={arguments["app_id"]}', 'green', attrs=['bold']))
        print(colored('--------------------------------------------------------------\n', 'green', attrs=['bold']))
>>>>>>> 95c6e266

    if 'email' not in arguments:
        arguments['email'] = get_email()

    if 'password' not in arguments:
        arguments['password'] = 'password'

    if 'step' not in arguments:
        arguments['step'] = None

<<<<<<< HEAD
    print(colored('\n------------------ STARTING NEW PROJECT ----------------------', 'green', attrs=['bold']))
    print(f"If you wish to continue with this project in future run:")
    print(colored(f'python main.py app_id={arguments["app_id"]}', 'green', attrs=['bold']))
    print(colored('--------------------------------------------------------------\n', 'green', attrs=['bold']))
    return arguments


def get_email():
    # Attempt to get email from .gitconfig
    gitconfig_path = os.path.expanduser('~/.gitconfig')

    if os.path.exists(gitconfig_path):
        with open(gitconfig_path, 'r') as file:
            content = file.read()

            # Use regex to search for email address
            email_match = re.search(r'email\s*=\s*([\w\.-]+@[\w\.-]+)', content)

            if email_match:
                return email_match.group(1)

    # If not found, return a UUID
    # todo change email so its not uuid4 but make sure to fix storing of development steps where
    #  1 user can have multiple apps. In that case each app should have its own development steps
    return str(uuid.uuid4())
=======
    return arguments


# TODO can we make BaseModel.id a CharField with default=uuid4?
def username_to_uuid(username):
    sha1 = hashlib.sha1(username.encode()).hexdigest()
    uuid_str = "{}-{}-{}-{}-{}".format(sha1[:8], sha1[8:12], sha1[12:16], sha1[16:20], sha1[20:32])
    return str(uuid.UUID(uuid_str))
>>>>>>> 95c6e266
<|MERGE_RESOLUTION|>--- conflicted
+++ resolved
@@ -1,11 +1,7 @@
-<<<<<<< HEAD
 import os
 import re
+import hashlib
 import getpass
-=======
-import getpass
-import hashlib
->>>>>>> 95c6e266
 import sys
 import uuid
 
@@ -60,15 +56,10 @@
     else:
         arguments['app_id'] = str(uuid.uuid4())
 
-<<<<<<< HEAD
-    if 'user_id' not in arguments:
-        arguments['user_id'] = getpass.getuser()
-=======
         print(colored('\n------------------ STARTING NEW PROJECT ----------------------', 'green', attrs=['bold']))
         print(f"If you wish to continue with this project in future run:")
         print(colored(f'python {sys.argv[0]} app_id={arguments["app_id"]}', 'green', attrs=['bold']))
         print(colored('--------------------------------------------------------------\n', 'green', attrs=['bold']))
->>>>>>> 95c6e266
 
     if 'email' not in arguments:
         arguments['email'] = get_email()
@@ -79,11 +70,6 @@
     if 'step' not in arguments:
         arguments['step'] = None
 
-<<<<<<< HEAD
-    print(colored('\n------------------ STARTING NEW PROJECT ----------------------', 'green', attrs=['bold']))
-    print(f"If you wish to continue with this project in future run:")
-    print(colored(f'python main.py app_id={arguments["app_id"]}', 'green', attrs=['bold']))
-    print(colored('--------------------------------------------------------------\n', 'green', attrs=['bold']))
     return arguments
 
 
@@ -105,13 +91,10 @@
     # todo change email so its not uuid4 but make sure to fix storing of development steps where
     #  1 user can have multiple apps. In that case each app should have its own development steps
     return str(uuid.uuid4())
-=======
-    return arguments
 
 
 # TODO can we make BaseModel.id a CharField with default=uuid4?
 def username_to_uuid(username):
     sha1 = hashlib.sha1(username.encode()).hexdigest()
     uuid_str = "{}-{}-{}-{}-{}".format(sha1[:8], sha1[8:12], sha1[12:16], sha1[16:20], sha1[20:32])
-    return str(uuid.UUID(uuid_str))
->>>>>>> 95c6e266
+    return str(uuid.UUID(uuid_str))