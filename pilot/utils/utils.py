--- conflicted
+++ resolved
@@ -85,25 +85,11 @@
 
 
 def get_sys_message(role):
-<<<<<<< HEAD
-    content = get_prompt(f'system_messages/{role}.prompt')
-=======
     """
     :param role: 'product_owner', 'architect', 'dev_ops', 'tech_lead', 'full_stack_developer', 'code_monkey'
     :return: { "role": "system", "content": "You are a {role}... You do..." }
     """
-    # Create a FileSystemLoader
-    file_loader = FileSystemLoader('prompts/system_messages')
-
-    # Create the Jinja2 environment
-    env = Environment(loader=file_loader)
-
-    # Load the template
-    template = env.get_template(f'{role}.prompt')
-
-    # Render the template with no variables
-    content = template.render()
->>>>>>> 108271f2
+    content = get_prompt(f'system_messages/{role}.prompt')
 
     return {
         "role": "system",
@@ -155,13 +141,8 @@
 def step_already_finished(args, step):
     args.update(step['app_data'])
 
-<<<<<<< HEAD
-    message = f"{capitalize_first_word_with_underscores(step['step'])} already done for this app_id: {args['app_id']}. Moving to next step..."
+    message = f"✅  {capitalize_first_word_with_underscores(step['step'])}"
     print(green(message))
-=======
-    message = f"✅  {capitalize_first_word_with_underscores(step['step'])}"
-    print(colored(message, "green"))
->>>>>>> 108271f2
     logger.info(message)
 
 
