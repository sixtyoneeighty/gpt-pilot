--- conflicted
+++ resolved
@@ -51,14 +51,8 @@
             # TODO get checkpoint from database and fill the project with it
             project = Project(args, ipc_client_instance=ipc_client_instance)
             project.start()
-<<<<<<< HEAD
-    except KeyboardInterrupt:
-        exit_gpt_pilot()
+            # TODO say that project is finished and ask user for additional features, fixes,...
     except Exception:
-=======
-            # TODO say that project is finished and ask user for additional features, fixes,...
-    except Exception as e:
->>>>>>> dba38e75
         print(red('---------- GPT PILOT EXITING WITH ERROR ----------'))
         traceback.print_exc()
         print(red('--------------------------------------------------'))
