import subprocess
from termcolor import colored

from database.database import get_development_step_from_messages, save_development_step
from utils.utils import array_of_objects_to_string
from utils.llm_connection import get_prompt, create_gpt_chat_completion
from utils.utils import get_sys_message, find_role_from_step, capitalize_first_word_with_underscores
from logger.logger import logger
from prompts.prompts import ask_user
from const.llm import END_RESPONSE


class AgentConvo:
    def __init__(self, agent):
        self.messages = []
        self.branches = {}
        self.log_to_user = True
        self.agent = agent
        self.high_level_step = self.agent.project.current_step

        # add system message
        self.messages.append(get_sys_message(self.agent.role))

    def send_message(self, prompt_path=None, prompt_data=None, function_calls=None):

        # craft message
        if prompt_path is not None and prompt_data is not None:
            prompt = get_prompt(prompt_path, prompt_data)
            self.messages.append({"role": "user", "content": prompt})

        # check if we already have the LLM response saved
        development_step = get_development_step_from_messages(self.agent.project.args['app_id'], self.messages)
        if development_step is not None:
            # if we do, use it
            self.agent.project.restore_files(development_step.id)
            response = development_step.llm_response
            self.messages = development_step.messages
        else:
            # if we don't, get the response from LLM
            response = create_gpt_chat_completion(self.messages, self.high_level_step, function_calls=function_calls)
<<<<<<< HEAD
            save_development_step(self.agent.project.args['app_id'], self.messages, response)

=======
            development_step = save_development_step(self.agent.project.args['app_id'], self.messages, response)
            self.agent.project.save_files_snapshot(development_step.id)
        
>>>>>>> 82bfb2bd
        # TODO handle errors from OpenAI
        if response == {}:
            raise Exception("OpenAI API error happened.")       

        response = self.postprocess_response(response, function_calls)
        
        # TODO remove this once the database is set up properly
        message_content = response[0] if type(response) == tuple else response
        if isinstance(message_content, list):
            if isinstance(message_content[0], dict):
                string_response = [
                    f'#{i + 1}\n' + array_of_objects_to_string(d)
                    for i, d in enumerate(message_content)
                ]
            else:
                string_response = ['- ' + r for r in message_content]

            message_content = '\n'.join(string_response)
        # TODO END

        # TODO we need to specify the response when there is a function called
        # TODO maybe we can have a specific function that creates the GPT response from the function call
        self.messages.append({"role": "assistant", "content": message_content}) 
        self.log_message(message_content)

        return response

    def continuous_conversation(self, prompt_path, prompt_data, function_calls=None):
        self.log_to_user = False
        accepted_messages = []
        response = self.send_message(prompt_path, prompt_data, function_calls)

        # Continue conversation until GPT response equals END_RESPONSE
        while response != END_RESPONSE:
            print(colored("Do you want to add anything else? If not, just press ENTER.", 'yellow'))
            user_message = ask_user(response, False)

            if user_message == "":
                accepted_messages.append(response)

            self.messages.append({"role": "user", "content": user_message})
            response = self.send_message(None, None, function_calls)

        self.log_to_user = True
        return accepted_messages

    def save_branch(self, branch_name):
        self.branches[branch_name] = self.messages.copy()

    def load_branch(self, branch_name):
        self.messages = self.branches[branch_name].copy()

    def convo_length(self):
        return len([msg for msg in self.messages if msg['role'] != 'system'])
    
    def postprocess_response(self, response, function_calls):        
        if 'function_calls' in response and function_calls is not None:
            if 'send_convo' in function_calls:
                response['function_calls']['arguments']['convo']  = self
            response = function_calls['functions'][response['function_calls']['name']](**response['function_calls']['arguments'])
        elif 'text' in response:
            response = response['text']
        
        return response
    
    def log_message(self, content):
        print_msg = capitalize_first_word_with_underscores(self.high_level_step)
        if self.log_to_user:
            print(colored(f"{print_msg}:\n", "green"))
            print(f"{content}\n")
        logger.info(f"{print_msg}: {content}\n")

    def to_playground(self):
        with open('const/convert_to_playground_convo.js', 'r', encoding='utf-8') as file:
            content = file.read()
        process = subprocess.Popen('pbcopy', stdin=subprocess.PIPE)
        process.communicate(content.replace('{{messages}}', str(self.messages)).encode('utf-8'))<|MERGE_RESOLUTION|>--- conflicted
+++ resolved
@@ -38,14 +38,9 @@
         else:
             # if we don't, get the response from LLM
             response = create_gpt_chat_completion(self.messages, self.high_level_step, function_calls=function_calls)
-<<<<<<< HEAD
-            save_development_step(self.agent.project.args['app_id'], self.messages, response)
-
-=======
             development_step = save_development_step(self.agent.project.args['app_id'], self.messages, response)
             self.agent.project.save_files_snapshot(development_step.id)
         
->>>>>>> 82bfb2bd
         # TODO handle errors from OpenAI
         if response == {}:
             raise Exception("OpenAI API error happened.")       
