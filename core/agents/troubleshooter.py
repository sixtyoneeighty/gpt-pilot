from typing import Optional
from uuid import uuid4

from pydantic import BaseModel, Field

from core.agents.base import BaseAgent
from core.agents.convo import AgentConvo
from core.agents.mixins import IterationPromptMixin, RelevantFilesMixin
from core.agents.response import AgentResponse
from core.db.models.file import File
from core.db.models.project_state import IterationStatus, TaskStatus
from core.llm.parser import JSONParser, OptionalCodeBlockParser
from core.log import get_logger
from core.telemetry import telemetry

log = get_logger(__name__)

LOOP_THRESHOLD = 3  # number of iterations in task to be considered a loop


class BugReportQuestions(BaseModel):
    missing_data: list[str] = Field(
        description="Very clear question that needs to be answered to have good bug report."
    )


class RouteFilePaths(BaseModel):
    files: list[str] = Field(description="List of paths for files that contain routes")


class Troubleshooter(IterationPromptMixin, RelevantFilesMixin, BaseAgent):
    agent_type = "troubleshooter"
    display_name = "Troubleshooter"

    async def run(self) -> AgentResponse:
        if self.current_state.unfinished_iterations:
            if self.current_state.current_iteration.get("status") == IterationStatus.FIND_SOLUTION:
                return await self.propose_solution()
            else:
                raise ValueError("There is unfinished iteration but it's not in FIND_SOLUTION state.")
        else:
            return await self.create_iteration()

    async def propose_solution(self) -> AgentResponse:
        user_feedback = self.current_state.current_iteration.get("user_feedback")
        user_feedback_qa = self.current_state.current_iteration.get("user_feedback_qa")
        bug_hunting_cycles = self.current_state.current_iteration.get("bug_hunting_cycles")

        llm_solution = await self.find_solution(
            user_feedback, user_feedback_qa=user_feedback_qa, bug_hunting_cycles=bug_hunting_cycles
        )

        self.next_state.current_iteration["description"] = llm_solution
        self.next_state.current_iteration["status"] = IterationStatus.IMPLEMENT_SOLUTION
        self.next_state.flag_iterations_as_modified()

        return AgentResponse.done(self)

    async def create_iteration(self) -> AgentResponse:
        run_command = await self.get_run_command()

        user_instructions = self.current_state.current_task.get("test_instructions")
        if not user_instructions:
            user_instructions = await self.get_user_instructions()
            if user_instructions is None:
                # LLM decided we don't need to test anything, so we're done with the task
                return await self.complete_task()

            # Save the user instructions for future iterations and rerun
            self.next_state.current_task["test_instructions"] = user_instructions
            self.next_state.flag_tasks_as_modified()
            return AgentResponse.done(self)
        else:
            await self.send_message("Here are instruction on how to test the app:\n\n" + user_instructions)

        # Developer sets iteration as "completed" when it generates the step breakdown, so we can't
        # use "current_iteration" here
        last_iteration = self.current_state.iterations[-1] if len(self.current_state.iterations) >= 3 else None

        should_iterate, is_loop, bug_report, change_description = await self.get_user_feedback(
            run_command,
            user_instructions,
            last_iteration is not None,
        )
        if not should_iterate:
            # User tested and reported no problems, we're done with the task
            return await self.complete_task()

        user_feedback = bug_report or change_description
        user_feedback_qa = None  # await self.generate_bug_report(run_command, user_instructions, user_feedback)

        if is_loop:
            if last_iteration["alternative_solutions"]:
                # If we already have alternative solutions, it means we were already in a loop.
                return self.try_next_alternative_solution(user_feedback, user_feedback_qa)
            else:
                # Newly detected loop
                iteration_status = IterationStatus.PROBLEM_SOLVER
                await self.trace_loop("loop-feedback")
        elif bug_report is not None:
            iteration_status = IterationStatus.HUNTING_FOR_BUG
        else:
            # should be - elif change_description is not None: - but to prevent bugs with the extension
            # this might be caused if we show the input field instead of buttons
<<<<<<< HEAD
            await self.get_relevant_files(user_feedback)
            iteration_status = IterationStatus.FIND_SOLUTION
=======
            iteration_status = IterationStatus.NEW_FEATURE_REQUESTED
>>>>>>> 969e6522

        self.next_state.iterations = self.current_state.iterations + [
            {
                "id": uuid4().hex,
                "user_feedback": user_feedback,
                "user_feedback_qa": user_feedback_qa,
                "description": None,
                "alternative_solutions": [],
                # FIXME - this is incorrect if this is a new problem; otherwise we could
                # just count the iterations
                "attempts": 1,
                "status": iteration_status,
                "bug_hunting_cycles": [],
            }
        ]

        self.next_state.flag_iterations_as_modified()
        if len(self.next_state.iterations) == LOOP_THRESHOLD:
            await self.trace_loop("loop-start")

        return AgentResponse.done(self)

    async def complete_task(self) -> AgentResponse:
        """
        No more coding or user interaction needed for the current task, mark it as reviewed.
        After this it goes to TechnicalWriter for documentation.
        """
        if len(self.current_state.iterations) >= LOOP_THRESHOLD:
            await self.trace_loop("loop-end")

        current_task_index1 = self.current_state.tasks.index(self.current_state.current_task) + 1
        self.next_state.action = f"Task #{current_task_index1} reviewed"
        self.next_state.set_current_task_status(TaskStatus.REVIEWED)
        return AgentResponse.done(self)

    def _get_task_convo(self) -> AgentConvo:
        # FIXME: Current prompts reuse conversation from the developer so we have to resort to this
        task = self.current_state.current_task
        current_task_index = self.current_state.tasks.index(task)

        return (
            AgentConvo(self)
            .template(
                "breakdown",
                task=task,
                iteration=None,
                current_task_index=current_task_index,
            )
            .assistant(self.current_state.current_task["instructions"])
        )

    async def get_run_command(self) -> Optional[str]:
        if self.current_state.run_command:
            return self.current_state.run_command

        await self.send_message("Figuring out how to run the app ...")

        llm = self.get_llm()
        convo = self._get_task_convo().template("get_run_command")

        # Although the prompt is explicit about not using "```", LLM may still return it
        llm_response: str = await llm(convo, temperature=0, parser=OptionalCodeBlockParser())
        self.next_state.run_command = llm_response
        return llm_response

    async def get_user_instructions(self) -> Optional[str]:
        await self.send_message("Determining how to test the app ...")

        route_files = await self._get_route_files()

        llm = self.get_llm()
        convo = self._get_task_convo().template(
            "define_user_review_goal", task=self.current_state.current_task, route_files=route_files
        )
        user_instructions: str = await llm(convo)

        user_instructions = user_instructions.strip()
        if user_instructions.lower() == "done":
            log.debug(f"Nothing to do for user testing for task {self.current_state.current_task['description']}")
            return None

        return user_instructions

    async def _get_route_files(self) -> list[File]:
        """Returns the list of file paths that have routes defined in them."""

        llm = self.get_llm()
        convo = AgentConvo(self).template("get_route_files").require_schema(RouteFilePaths)
        file_list = await llm(convo, parser=JSONParser(RouteFilePaths))
        route_files: set[str] = set(file_list.files)

        # Sometimes LLM can return a non-existent file, let's make sure to filter those out
        return [f for f in self.current_state.files if f.path in route_files]

    async def get_user_feedback(
        self,
        run_command: str,
        user_instructions: str,
        last_iteration: Optional[dict],
    ) -> tuple[bool, bool, str, str]:
        """
        Ask the user to test the app and provide feedback.

        :return (bool, bool, str): Tuple containing "should_iterate", "is_loop" and
        "user_feedback" respectively.

        If "should_iterate" is False, the user has confirmed that the app works as expected and there's
        nothing for the troubleshooter or problem solver to do.

        If "is_loop" is True, Pythagora is stuck in a loop and needs to consider alternative solutions.

        The last element in the tuple is the user feedback, which may be empty if the user provided no
        feedback (eg. if they just clicked on "Continue" or "I'm stuck in a loop").
        """

        bug_report = None
        change_description = None
        is_loop = False
        should_iterate = True

        test_message = "Please check if the app is working"
        if user_instructions:
            hint = " Here is a description of what should be working:\n\n" + user_instructions

        if run_command:
            await self.ui.send_run_command(run_command)

        buttons = {"continue": "Everything works", "change": "I want to make a change", "bug": "There is an issue"}
        if last_iteration:
            buttons["loop"] = "I'm stuck in a loop"

        user_response = await self.ask_question(
            test_message, buttons=buttons, default="continue", buttons_only=True, hint=hint
        )
        if user_response.button == "continue" or user_response.cancelled:
            should_iterate = False

        elif user_response.button == "loop":
            await telemetry.trace_code_event(
                "stuck-in-loop",
                {
                    "clicked": True,
                    "task_index": self.current_state.tasks.index(self.current_state.current_task) + 1,
                    "num_tasks": len(self.current_state.tasks),
                    "num_epics": len(self.current_state.epics),
                    "num_iterations": len(self.current_state.iterations),
                    "num_steps": len(self.current_state.steps),
                    "architecture": {
                        "system_dependencies": self.current_state.specification.system_dependencies,
                        "app_dependencies": self.current_state.specification.package_dependencies,
                    },
                },
            )
            is_loop = True

        elif user_response.button == "change":
            user_description = await self.ask_question("Please describe the change you want to make (one at a time)")
            change_description = user_description.text

        elif user_response.button == "bug":
            user_description = await self.ask_question("Please describe the issue you found (one at a time)")
            bug_report = user_description.text

        return should_iterate, is_loop, bug_report, change_description

    def try_next_alternative_solution(self, user_feedback: str, user_feedback_qa: list[str]) -> AgentResponse:
        """
        Call the ProblemSolver to try an alternative solution.

        Stores the user feedback and sets iteration state so that ProblemSolver will be triggered.

        :param user_feedback: User feedback to store in the iteration state.
        :param user_feedback_qa: Additional questions/answers about the problem.
        :return: Agent response done.
        """
        next_state_iteration = self.next_state.iterations[-1]
        next_state_iteration["description"] = ""
        next_state_iteration["user_feedback"] = user_feedback
        next_state_iteration["user_feedback_qa"] = user_feedback_qa
        next_state_iteration["attempts"] += 1
        next_state_iteration["status"] = IterationStatus.PROBLEM_SOLVER
        self.next_state.flag_iterations_as_modified()
        self.next_state.action = f"Alternative solution (attempt #{next_state_iteration['attempts']})"
        return AgentResponse.done(self)

    async def generate_bug_report(
        self,
        run_command: Optional[str],
        user_instructions: str,
        user_feedback: str,
    ) -> list[str]:
        """
        Generate a bug report from the user feedback.

        :param run_command: The command to run to test the app.
        :param user_instructions: Instructions on how to test the functionality.
        :param user_feedback: The user feedback.
        :return: Additional questions and answers to generate a better bug report.
        """
        additional_qa = []
        llm = self.get_llm()
        convo = (
            AgentConvo(self)
            .template(
                "bug_report",
                user_instructions=user_instructions,
                user_feedback=user_feedback,
                # TODO: revisit if we again want to run this in a loop, where this is useful
                additional_qa=additional_qa,
            )
            .require_schema(BugReportQuestions)
        )
        llm_response: BugReportQuestions = await llm(convo, parser=JSONParser(BugReportQuestions))

        if not llm_response.missing_data:
            return []

        for question in llm_response.missing_data:
            if run_command:
                await self.ui.send_run_command(run_command)
            user_response = await self.ask_question(
                question,
                buttons={
                    "continue": "continue",
                    "skip": "Skip this question",
                    "skip-all": "Skip all questions",
                },
                allow_empty=False,
            )
            if user_response.cancelled or user_response.button == "skip-all":
                break
            elif user_response.button == "skip":
                continue

            additional_qa.append(
                {
                    "question": question,
                    "answer": user_response.text,
                }
            )

        return additional_qa

    async def trace_loop(self, trace_event: str):
        state = self.current_state
        task_with_loop = {
            "task_description": state.current_task["description"],
            "task_number": len([t for t in state.tasks if t["status"] == TaskStatus.DONE]) + 1,
            "steps": len(state.steps),
            "iterations": len(state.iterations),
        }
        await telemetry.trace_loop(trace_event, task_with_loop)<|MERGE_RESOLUTION|>--- conflicted
+++ resolved
@@ -102,12 +102,8 @@
         else:
             # should be - elif change_description is not None: - but to prevent bugs with the extension
             # this might be caused if we show the input field instead of buttons
-<<<<<<< HEAD
             await self.get_relevant_files(user_feedback)
-            iteration_status = IterationStatus.FIND_SOLUTION
-=======
             iteration_status = IterationStatus.NEW_FEATURE_REQUESTED
->>>>>>> 969e6522
 
         self.next_state.iterations = self.current_state.iterations + [
             {
