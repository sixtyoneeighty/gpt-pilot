--- conflicted
+++ resolved
@@ -290,14 +290,10 @@
             buttons["skip"] = "Skip Task"
 
         description = self.current_state.current_task["description"]
-<<<<<<< HEAD
-        await self.send_message("Starting new task with description:\n\n" + description)
+        task_index = self.current_state.tasks.index(self.current_state.current_task) + 1
+        await self.send_message(f"Starting task #{task_index} with the description:\n\n" + description)
         if self.current_state.run_command:
             await self.ui.send_run_command(self.current_state.run_command)
-=======
-        task_index = self.current_state.tasks.index(self.current_state.current_task) + 1
-        await self.send_message(f"Starting task #{task_index} with the description:\n\n" + description)
->>>>>>> 854cd55d
         user_response = await self.ask_question(
             "Do you want to execute the above task?",
             buttons=buttons,
