--- conflicted
+++ resolved
@@ -67,23 +67,6 @@
         if self.prev_response and self.prev_response.type == ResponseType.TASK_REVIEW_FEEDBACK:
             return await self.breakdown_current_iteration(self.prev_response.data["feedback"])
 
-<<<<<<< HEAD
-=======
-        # If any of the files are missing metadata/descriptions, those need to be filled-in
-        missing_descriptions = [file.path for file in self.current_state.files if not file.meta.get("description")]
-        if missing_descriptions:
-            log.debug(f"Some files are missing descriptions: {', '.join(missing_descriptions)}, reqesting analysis")
-            return AgentResponse.describe_files(self)
-
-        log.debug(
-            f"Current state files: {len(self.current_state.files)}, relevant {self.current_state.relevant_files or []}"
-        )
-        # Check which files are relevant to the current task
-        if self.current_state.files and self.current_state.relevant_files is None:
-            await self.get_relevant_files()
-            return AgentResponse.done(self)
-
->>>>>>> 3da22545
         if not self.current_state.unfinished_tasks:
             log.warning("No unfinished tasks found, nothing to do (why am I called? is this a bug?)")
             return AgentResponse.done(self)
@@ -186,7 +169,7 @@
 
         log.debug(f"Current state files: {len(self.current_state.files)}, relevant {self.current_state.relevant_files}")
         # Check which files are relevant to the current task
-        if self.current_state.files and not self.current_state.relevant_files:
+        if self.current_state.files and self.current_state.relevant_files is None:
             await self.get_relevant_files()
 
         current_task_index = self.current_state.tasks.index(task)
