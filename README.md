# 🧑‍✈️ GPT PILOT
### GPT Pilot helps developers build apps 20x faster

You specify what kind of an app you want to build. Then, GPT Pilot asks clarifying questions, creates the product and technical requirements, sets up the environment, and **starts coding the app step by step, like in real life while you oversee the development process**. It asks you to review each task it finishes or to help when it gets stuck. This way, GPT Pilot acts as a coder while you are a lead dev who reviews code and helps when needed.

---

<!-- TOC -->
* [🔌 Requirements](#-requirements)
* [🚦How to start using gpt-pilot?](#how-to-start-using-gpt-pilot)
* [🧑‍💻️ Other arguments](#%EF%B8%8F-other-arguments)
* [🔎 Examples](#-examples)
    * [Real-time chat app](#-real-time-chat-app)
    * [Markdown editor](#-markdown-editor)
    * [Timer app](#%EF%B8%8F-timer-app)
* [🏛 Main pillars of GPT Pilot](#-main-pillars-of-gpt-pilot)
* [🏗 How GPT Pilot works?](#-how-gpt-pilot-works)
* [🕴How's GPT Pilot different from _Smol developer_ and _GPT engineer_?](#hows-gpt-pilot-different-from-smol-developer-and-gpt-engineer)
* [🍻 Contributing](#-contributing)
* [🔗 Connect with us](#-connect-with-us)
<!-- TOC -->

---

The goal of GPT Pilot is to research how much can GPT-4 be utilized to generate fully working, production-ready apps while the developer oversees the implementation.

**The main idea is that AI can write most of the code for an app (maybe 95%) but for the rest 5%, a developer is and will be needed until we get full AGI**.

I've broken down the idea behind GPT Pilot and how it works in the following blog posts:

**[[Part 1/3] High-level concepts + GPT Pilot workflow until the coding part](https://blog.pythagora.ai/2023/08/23/430/)**

**_[Part 2/3] GPT Pilot coding workflow (COMING UP)_**

**_[Part 3/3] Other important concepts and future plans (COMING UP)_**

---


<div align="center">

### **[👉 Examples of apps written by GPT Pilot 👈](#-examples)**

</div>

<br>

https://github.com/Pythagora-io/gpt-pilot/assets/10895136/0495631b-511e-451b-93d5-8a42acf22d3d

# 🔌 Requirements

- **Python**
- **PostgreSQL** (optional, projects default is SQLite)
   - DB is needed for multiple reasons like continuing app development if you had to stop at any point or app crashed, going back to specific step so you can change some later steps in development, easier debugging, for future we will add functionality to update project (change some things in existing project or add new features to the project and so on)...


# 🚦How to start using gpt-pilot?
After you have Python and PostgreSQL installed, follow these steps:
1. `git clone https://github.com/Pythagora-io/gpt-pilot.git` (clone the repo)
2. `cd gpt-pilot`
3. `python -m venv pilot-env` (create a virtual environment)
4. `source pilot-env/bin/activate` (activate the virtual environment)
5. `pip install -r requirements.txt` (install the dependencies)
6. `cd pilot`
7. `mv .env.example .env` (create the .env file)
8. Add your environment (OpenAI/Azure), your API key and the SQLite/PostgreSQL database info to the `.env` file
   - to change from SQLite to PostgreSQL in your .env just set `DATABASE_TYPE=postgres`
9. `python db_init.py` (initialize the database)
10. `python main.py` (start GPT Pilot)

After, this, you can just follow the instructions in the terminal.

All generated code will be stored in the folder `workspace` inside the folder named after the app name you enter upon starting the pilot.

**IMPORTANT: To run GPT Pilot, you need to have PostgreSQL set up on your machine**
<br>

<<<<<<< HEAD
# 🧑‍💻️ CLI arguments

## `app_type` and `name`
If not provided, the ProductOwner will ask for these values

`app_type` is used as a hint to the LLM as to what kind of architecture, language options and conventions would apply. If not provided, `prompts.prompts.ask_for_app_type()` will ask for it.

See `const.common.ALL_TYPES`: 'Web App', 'Script', 'Mobile App', 'Chrome Extension'


## `app_id` and `workspace`
Continue working on an existing app using **`app_id`**
=======
# 🐳 How to start gpt-pilot in docker?
1. `git clone https://github.com/Pythagora-io/gpt-pilot.git` (clone the repo)
2. Update the `docker-compose.yml` environment variables
3. run `docker compose build`. this will build a gpt-pilot container for you.
4. run `docker compose up`.
5. access web terminal on `port 7681`
6. `python db_init.py` (initialize the database)
7. `python main.py` (start GPT Pilot)

This will start two containers, one being a new image built by the `Dockerfile` and a postgres database. The new image also has [ttyd](https://github.com/tsl0922/ttyd) installed so you can easily interact with gpt-pilot.

# 🧑‍💻️ Other arguments
- continue working on an existing app
>>>>>>> 80914f07
```bash
python main.py app_id=<ID_OF_THE_APP>
```

_or_ **`workspace`** path:

```bash
python main.py workspace=<PATH_TO_PROJECT_WORKSPACE>
```

Each user can have their own workspace path for each App.


## `user_id`, `email` and `password`
These values will be saved to the User table in the DB.

```bash
python main.py user_id=me_at_work
```

If not specified, `user_id` defaults to the OS username, but can be provided explicitly if your OS username differs from your GitHub or work username. This value is used to load the `App` config when the `workspace` arg is provided.

If not specified `email` will be parsed from `~/.gitconfig` if the file exists.

See also [What's the purpose of arguments.password / User.password?](https://github.com/Pythagora-io/gpt-pilot/discussions/55)


## `advanced`
The Architect by default favours certain technologies including: 

- Node.JS
- MongoDB
- PeeWee ORM
- Jest & PyUnit
- Bootstrap
- Vanilla JavaScript
- Socket.io

If you have your own preferences, you can have a deeper conversation with the Architect.

```bash
python main.py advanced=True
```


## `step`
Continue working on an existing app from a specific **`step`** (eg: `user_tasks`)
```bash
python main.py app_id=<ID_OF_THE_APP> step=<STEP_FROM_CONST_COMMON>
```


## `skip_until_dev_step`
Continue working on an existing app from a specific **development step**
```bash
python main.py app_id=<ID_OF_THE_APP> skip_until_dev_step=<DEV_STEP>
```
This is basically the same as `step` but during the actual development process. If you want to play around with gpt-pilot, this is likely the flag you will often use.
<br>

Erase all development steps previously done and continue working on an existing app from start of development

```bash
python main.py app_id=<ID_OF_THE_APP> skip_until_dev_step=0
```


## `delete_unrelated_steps`


## `update_files_before_start`



# 🔎 Examples

Here are a couple of example apps GPT Pilot created by itself:

### 📱 Real-time chat app
- 💬 Prompt: `A simple chat app with real time communication`
- ▶️ [Video of the app creation process](https://youtu.be/bUj9DbMRYhA)
- 💻️ [GitHub repo](https://github.com/Pythagora-io/gpt-pilot-chat-app-demo)


### 📝 Markdown editor
- 💬 Prompt: `Build a simple markdown editor using HTML, CSS, and JavaScript. Allow users to input markdown text and display the formatted output in real-time.`
- ▶️ [Video of the app creation process](https://youtu.be/uZeA1iX9dgg)
- 💻️ [GitHub repo](https://github.com/Pythagora-io/gpt-pilot-demo-markdown-editor.git)


### ⏱️ Timer app
- 💬 Prompt: `Create a simple timer app using HTML, CSS, and JavaScript that allows users to set a countdown timer and receive an alert when the time is up.`
- ▶️ [Video of the app creation process](https://youtu.be/CMN3W18zfiE)
- 💻️ [GitHub repo](https://github.com/Pythagora-io/gpt-pilot-timer-app-demo)

<br>

# 🏛 Main pillars of GPT Pilot:
1. For AI to create a fully working app, **a developer needs to be involved** in the process of app creation. They need to be able to change the code at any moment and GPT Pilot needs to continue working with those changes (eg. add an API key or fix an issue if an AI gets stuck) <br><br>
2. **The app needs to be written step by step as a developer would write it** - Let's say you want to create a simple app and you know everything you need to code and have the entire architecture in your head. Even then, you won't code it out entirely, then run it for the first time and debug all the issues at once. Rather, you will implement something simple, like add routes, run it, see how it works, and then move on to the next task. This way, you can debug issues as they arise. The same should be in the case when AI codes. It will make mistakes for sure so in order for it to have an easier time debugging issues and for the developer to understand what is happening, the AI shouldn't just spit out the entire codebase at once. Rather, the app should be developed step by step just like a developer would code it - eg. setup routes, add database connection, etc. <br><br>
3. **The approach needs to be scalable** so that AI can create a production ready app
   1. **Context rewinding** - for solving each development task, the context size of the first message to the LLM has to be relatively the same. For example, the context size of the first LLM message while implementing development task #5 has to be more or less the same as the first message while developing task #50. Because of this, the conversation needs to be rewound to the first message upon each task. [See the diagram here](https://blogpythagora.files.wordpress.com/2023/08/pythagora-product-development-frame-3-1.jpg?w=1714).
   2. **Recursive conversations** are LLM conversations that are set up in a way that they can be used “recursively”. For example, if GPT Pilot detects an error, it needs to debug it but let’s say that, during the debugging process, another error happens. Then, GPT Pilot needs to stop debugging the first issue, fix the second one, and then get back to fixing the first issue. This is a very important concept that, I believe, needs to work to make AI build large and scalable apps by itself. It works by rewinding the context and explaining each error in the recursion separately. Once the deepest level error is fixed, we move up in the recursion and continue fixing that error. We do this until the entire recursion is completed. 
   3. **TDD (Test Driven Development)** - for GPT Pilot to be able to scale the codebase, it will need to be able to create new code without breaking previously written code. There is no better way to do this than working with TDD methodology. For each code that GPT Pilot writes, it needs to write tests that check if the code works as intended so that whenever new changes are made, all previous tests can be run.

The idea is that AI won't be able to (at least in the near future) create apps from scratch without the developer being involved. That's why we created an interactive tool that generates code but also requires the developer to check each step so that they can understand what's going on and so that the AI can have a better overview of the entire codebase.

Obviously, it still can't create any production-ready app but the general concept of how this could work is there.

# 🏗 How GPT Pilot works?
Here are the steps GPT Pilot takes to create an app:

![GPT Pilot workflow](https://github.com/Pythagora-io/gpt-pilot/assets/10895136/d89ba1d4-1208-4b7f-b3d4-76e3ccea584e)

1. You enter the app name and the description
2. **Product Owner agent** asks a couple of questions to understand the requirements better
3. **Product Owner agent** writes user stories and asks you if they are all correct (this helps it create code later on)
4. **Architect agent** writes up technologies that will be used for the app
5. **DevOps agent** checks if all technologies are installed on the machine and installs them if they are not
6. **Tech Lead agent** writes up development tasks that Developer will need to implement. This is an important part because, for each step, Tech Lead needs to specify how the user (real world developer) can review if the task is done (eg. open localhost:3000 and do something)
7. **Developer agent** takes each task and writes up what needs to be done to implement it. The description is in human-readable form.
8. Finally, **Code Monkey agent** takes the Developer's description and the existing file and implements the changes into it. We realized this works much better than giving it to Developer right away to implement changes.

For more details on the roles of agents employed by GPT Pilot refer to [AGENTS.md](https://github.com/Pythagora-io/gpt-pilot/blob/main/pilot/helpers/agents/AGENTS.md)

![GPT Pilot Coding Workflow](https://github.com/Pythagora-io/gpt-pilot/assets/10895136/53ea246c-cefe-401c-8ba0-8e4dd49c987b)


<br>

# 🕴How's GPT Pilot different from _Smol developer_ and _GPT engineer_?
- **GPT Pilot works with the developer to create fully working production-ready app** - I don't think that AI can (at least in the near future) create apps without a developer being involved. So, **GPT Pilot codes the app step by step** just like a developer would in real life. This way, it can debug issues as they arise throughout the development process. If it gets stuck, you, the developer in charge, can review the code and fix the issue. Other similar tools give you the entire codebase at once - this way, bugs are much harder to fix both for AI and for you as a developer.
  <br><br>
- **Works at scale** - GPT Pilot isn't meant to create simple apps but rather so it can work at any scale. It has mechanisms that filter out the code so in each LLM conversation, it doesn't need to store the entire codebase in context but it shows the LLM only the code that is relevant for the current task it's working on. Once an app is finished, you can always continue working on it by writing instructions on what feature you want to add.

# 🍻 Contributing
If you are interested in contributing to GPT Pilot, I would be more than happy to have you on board but also help you get started. Feel free to ping [zvonimir@pythagora.ai](mailto:zvonimir@pythagora.ai) and I'll help you get started.

## 🔬️ Research
Since this is a research project, there are many areas that need to be researched on both practical and theoretical levels. We're happy to hear how can the entire GPT Pilot concept be improved. For example, maybe it would work better if we structured functional requirements differently or maybe technical requirements need to be specified in a different way.

## 🖥 Development
Other than the research, GPT Pilot needs to be debugged to work in different scenarios. For example, we realized that the quality of the code generated is very sensitive to the size of the development task. When the task is too broad, the code has too many bugs that are hard to fix but when the development task is too narrow, GPT also seems to struggle in getting the task implemented into the existing code.

# 🔗 Connect with us
🌟 As an open source tool, it would mean the world to us if you starred the GPT-pilot repo 🌟

💬 Join [the Discord server](https://discord.gg/HaqXugmxr9) to get in touch.
<br><br>
<br><br>

<br><br><|MERGE_RESOLUTION|>--- conflicted
+++ resolved
@@ -75,20 +75,7 @@
 **IMPORTANT: To run GPT Pilot, you need to have PostgreSQL set up on your machine**
 <br>
 
-<<<<<<< HEAD
-# 🧑‍💻️ CLI arguments
-
-## `app_type` and `name`
-If not provided, the ProductOwner will ask for these values
-
-`app_type` is used as a hint to the LLM as to what kind of architecture, language options and conventions would apply. If not provided, `prompts.prompts.ask_for_app_type()` will ask for it.
-
-See `const.common.ALL_TYPES`: 'Web App', 'Script', 'Mobile App', 'Chrome Extension'
-
-
-## `app_id` and `workspace`
-Continue working on an existing app using **`app_id`**
-=======
+
 # 🐳 How to start gpt-pilot in docker?
 1. `git clone https://github.com/Pythagora-io/gpt-pilot.git` (clone the repo)
 2. Update the `docker-compose.yml` environment variables
@@ -100,9 +87,19 @@
 
 This will start two containers, one being a new image built by the `Dockerfile` and a postgres database. The new image also has [ttyd](https://github.com/tsl0922/ttyd) installed so you can easily interact with gpt-pilot.
 
-# 🧑‍💻️ Other arguments
-- continue working on an existing app
->>>>>>> 80914f07
+
+# 🧑‍💻️ CLI arguments
+
+## `app_type` and `name`
+If not provided, the ProductOwner will ask for these values
+
+`app_type` is used as a hint to the LLM as to what kind of architecture, language options and conventions would apply. If not provided, `prompts.prompts.ask_for_app_type()` will ask for it.
+
+See `const.common.ALL_TYPES`: 'Web App', 'Script', 'Mobile App', 'Chrome Extension'
+
+
+## `app_id` and `workspace`
+Continue working on an existing app using **`app_id`**
 ```bash
 python main.py app_id=<ID_OF_THE_APP>
 ```
